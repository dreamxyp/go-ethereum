// Copyright 2015 The happyuc-go Authors
// This file is part of the happyuc-go library.
//
// The happyuc-go library is free software: you can redistribute it and/or modify
// it under the terms of the GNU Lesser General Public License as published by
// the Free Software Foundation, either version 3 of the License, or
// (at your option) any later version.
//
// The happyuc-go library is distributed in the hope that it will be useful,
// but WITHOUT ANY WARRANTY; without even the implied warranty of
// MERCHANTABILITY or FITNESS FOR A PARTICULAR PURPOSE. See the
// GNU Lesser General Public License for more details.
//
// You should have received a copy of the GNU Lesser General Public License
// along with the happyuc-go library. If not, see <http://www.gnu.org/licenses/>.

package console

import (
	"bytes"
	"errors"
	"fmt"
	"io/ioutil"
	"os"
	"strings"
	"testing"
	"time"

	"github.com/happyuc-project/happyuc-go/common"
	"github.com/happyuc-project/happyuc-go/consensus/huchash"
	"github.com/happyuc-project/happyuc-go/core"
	"github.com/happyuc-project/happyuc-go/huc"
	"github.com/happyuc-project/happyuc-go/internal/jsre"
	"github.com/happyuc-project/happyuc-go/node"
)

const (
	testInstance = "console-tester"
	testAddress  = "0x8605cdbbdb6d264aa742e77020dcbc58fcdce182"
)

// hookedPrompter implements UserPrompter to simulate use input via channels.
type hookedPrompter struct {
	scheduler chan string
}

func (p *hookedPrompter) PromptInput(prompt string) (string, error) {
	// Send the prompt to the tester
	select {
	case p.scheduler <- prompt:
	case <-time.After(time.Second):
		return "", errors.New("prompt timeout")
	}
	// Retrieve the response and feed to the console
	select {
	case input := <-p.scheduler:
		return input, nil
	case <-time.After(time.Second):
		return "", errors.New("input timeout")
	}
}

func (p *hookedPrompter) PromptPassword(prompt string) (string, error) {
	return "", errors.New("not implemented")
}
func (p *hookedPrompter) PromptConfirm(prompt string) (bool, error) {
	return false, errors.New("not implemented")
}
func (p *hookedPrompter) SetHistory(history []string)              {}
func (p *hookedPrompter) AppendHistory(command string)             {}
func (p *hookedPrompter) ClearHistory()                            {}
func (p *hookedPrompter) SetWordCompleter(completer WordCompleter) {}

// tester is a console test environment for the console tests to operate on.
type tester struct {
	workspace string
	stack     *node.Node
	happyuc   *huc.HappyUC
	console   *Console
	input     *hookedPrompter
	output    *bytes.Buffer
}

// newTester creates a test environment based on which the console can operate.
// Please ensure you call Close() on the returned tester to avoid leaks.
func newTester(t *testing.T, confOverride func(*huc.Config)) *tester {
	// Create a temporary storage for the node keys and initialize it
	workspace, err := ioutil.TempDir("", "console-tester-")
	if err != nil {
		t.Fatalf("failed to create temporary keystore: %v", err)
	}

	// Create a networkless protocol stack and start an HappyUC service within
	stack, err := node.New(&node.Config{DataDir: workspace, UseLightweightKDF: true, Name: testInstance})
	if err != nil {
		t.Fatalf("failed to create node: %v", err)
	}
	hucConf := &huc.Config{
<<<<<<< HEAD
		Genesis:   core.DeveloperGenesisBlock(15, common.Address{}),
		Coinbase: common.HexToAddress(testAddress),
		Huchash: huchash.Config{
=======
		Genesis : core.DeveloperGenesisBlock(15, common.Address{}),
		Coinbase: common.HexToAddress(testAddress),
		Huchash : huchash.Config{
>>>>>>> dfe11206
			PowMode: huchash.ModeTest,
		},
	}
	if confOverride != nil {
		confOverride(hucConf)
	}
	if err = stack.Register(func(ctx *node.ServiceContext) (node.Service, error) { return huc.New(ctx, hucConf) }); err != nil {
		t.Fatalf("failed to register HappyUC protocol: %v", err)
	}
	// Start the node and assemble the JavaScript console around it
	if err = stack.Start(); err != nil {
		t.Fatalf("failed to start test stack: %v", err)
	}
	client, err := stack.Attach()
	if err != nil {
		t.Fatalf("failed to attach to node: %v", err)
	}
	prompter := &hookedPrompter{scheduler: make(chan string)}
	printer  := new(bytes.Buffer)

	console, err := New(Config{
		DataDir:  stack.InstanceDir(),
		DocRoot:  "testdata",
		Client:   client,
		Prompter: prompter,
		Printer:  printer,
		Preload:  []string{"preload.js"},
	})
	if err != nil {
		t.Fatalf("failed to create JavaScript console: %v", err)
	}
	// Create the final tester and return
	var happyuc *huc.HappyUC
	stack.Service(&happyuc)

	return &tester{
		workspace: workspace,
		stack:     stack,
		happyuc:   happyuc,
		console:   console,
		input:     prompter,
		output:    printer,
	}
}

// Close cleans up any temporary data folders and held resources.
func (env *tester) Close(t *testing.T) {
	if err := env.console.Stop(false); err != nil {
		t.Errorf("failed to stop embedded console: %v", err)
	}
	if err := env.stack.Stop(); err != nil {
		t.Errorf("failed to stop embedded node: %v", err)
	}
	os.RemoveAll(env.workspace)
}

// Tests that the node lists the correct welcome message, notably that it contains
// the instance name, coinbase account, block number, data directory and supported
// console modules.
func TestWelcome(t *testing.T) {
	tester := newTester(t, nil)
	defer tester.Close(t)

	tester.console.Welcome()

	output := tester.output.String()
	if want := "Welcome"; !strings.Contains(output, want) {
		t.Fatalf("console output missing welcome message: have\n%s\nwant also %s", output, want)
	}
	if want := fmt.Sprintf("instance: %s", testInstance); !strings.Contains(output, want) {
		t.Fatalf("console output missing instance: have\n%s\nwant also %s", output, want)
	}
	if want := fmt.Sprintf("coinbase: %s", testAddress); !strings.Contains(output, want) {
		t.Fatalf("console output missing coinbase: have\n%s\nwant also %s", output, want)
	}
	if want := "at block: 0"; !strings.Contains(output, want) {
		t.Fatalf("console output missing sync status: have\n%s\nwant also %s", output, want)
	}
	if want := fmt.Sprintf("datadir: %s", tester.workspace); !strings.Contains(output, want) {
		t.Fatalf("console output missing coinbase: have\n%s\nwant also %s", output, want)
	}
}

// Tests that JavaScript statement evaluation works as intended.
func TestEvaluate(t *testing.T) {
	tester := newTester(t, nil)
	defer tester.Close(t)

	tester.console.Evaluate("2 + 2")
	if output := tester.output.String(); !strings.Contains(output, "4") {
		t.Fatalf("statement evaluation failed: have %s, want %s", output, "4")
	}
}

// Tests that the console can be used in interactive mode.
func TestInteractive(t *testing.T) {
	// Create a tester and run an interactive console in the background
	tester := newTester(t, nil)
	defer tester.Close(t)

	go tester.console.Interactive()

	// Wait for a promt and send a statement back
	select {
	case <-tester.input.scheduler:
	case <-time.After(time.Second):
		t.Fatalf("initial prompt timeout")
	}
	select {
	case tester.input.scheduler <- "2+2":
	case <-time.After(time.Second):
		t.Fatalf("input feedback timeout")
	}
	// Wait for the second promt and ensure first statement was evaluated
	select {
	case <-tester.input.scheduler:
	case <-time.After(time.Second):
		t.Fatalf("secondary prompt timeout")
	}
	if output := tester.output.String(); !strings.Contains(output, "4") {
		t.Fatalf("statement evaluation failed: have %s, want %s", output, "4")
	}
}

// Tests that preloaded JavaScript files have been executed before user is given
// input.
func TestPreload(t *testing.T) {
	tester := newTester(t, nil)
	defer tester.Close(t)

	tester.console.Evaluate("preloaded")
	if output := tester.output.String(); !strings.Contains(output, "some-preloaded-string") {
		t.Fatalf("preloaded variable missing: have %s, want %s", output, "some-preloaded-string")
	}
}

// Tests that JavaScript scripts can be executes from the configured asset path.
func TestExecute(t *testing.T) {
	tester := newTester(t, nil)
	defer tester.Close(t)

	tester.console.Execute("exec.js")

	tester.console.Evaluate("execed")
	if output := tester.output.String(); !strings.Contains(output, "some-executed-string") {
		t.Fatalf("execed variable missing: have %s, want %s", output, "some-executed-string")
	}
}

// Tests that the JavaScript objects returned by statement executions are properly
// pretty printed instead of just displaing "[object]".
func TestPrettyPrint(t *testing.T) {
	tester := newTester(t, nil)
	defer tester.Close(t)

	tester.console.Evaluate("obj = {int: 1, string: 'two', list: [3, 3, 3], obj: {null: null, func: function(){}}}")

	// Define some specially formatted fields
	var (
		one   = jsre.NumberColor("1")
		two   = jsre.StringColor("\"two\"")
		three = jsre.NumberColor("3")
		null  = jsre.SpecialColor("null")
		fun   = jsre.FunctionColor("function()")
	)
	// Assemble the actual output we're after and verify
	want := `{
  int: ` + one + `,
  list: [` + three + `, ` + three + `, ` + three + `],
  obj: {
    null: ` + null + `,
    func: ` + fun + `
  },
  string: ` + two + `
}
`
	if output := tester.output.String(); output != want {
		t.Fatalf("pretty print mismatch: have %s, want %s", output, want)
	}
}

// Tests that the JavaScript exceptions are properly formatted and colored.
func TestPrettyError(t *testing.T) {
	tester := newTester(t, nil)
	defer tester.Close(t)
	tester.console.Evaluate("throw 'hello'")

	want := jsre.ErrorColor("hello") + "\n"
	if output := tester.output.String(); output != want {
		t.Fatalf("pretty error mismatch: have %s, want %s", output, want)
	}
}

// Tests that tests if the number of indents for JS input is calculated correct.
func TestIndenting(t *testing.T) {
	testCases := []struct {
		input               string
		expectedIndentCount int
	}{
		{`var a = 1;`, 0},
		{`"some string"`, 0},
		{`"some string with (parentesis`, 0},
		{`"some string with newline
		("`, 0},
		{`function v(a,b) {}`, 0},
		{`function f(a,b) { var str = "asd("; };`, 0},
		{`function f(a) {`, 1},
		{`function f(a, function(b) {`, 2},
		{`function f(a, function(b) {
		     var str = "a)}";
		  });`, 0},
		{`function f(a,b) {
		   var str = "a{b(" + a, ", " + b;
		   }`, 0},
		{`var str = "\"{"`, 0},
		{`var str = "'("`, 0},
		{`var str = "\\{"`, 0},
		{`var str = "\\\\{"`, 0},
		{`var str = 'a"{`, 0},
		{`var obj = {`, 1},
		{`var obj = { {a:1`, 2},
		{`var obj = { {a:1}`, 1},
		{`var obj = { {a:1}, b:2}`, 0},
		{`var obj = {}`, 0},
		{`var obj = {
			a: 1, b: 2
		}`, 0},
		{`var test = }`, -1},
		{`var str = "a\""; var obj = {`, 1},
	}

	for i, tt := range testCases {
		counted := countIndents(tt.input)
		if counted != tt.expectedIndentCount {
			t.Errorf("test %d: invalid indenting: have %d, want %d", i, counted, tt.expectedIndentCount)
		}
	}
}<|MERGE_RESOLUTION|>--- conflicted
+++ resolved
@@ -96,15 +96,9 @@
 		t.Fatalf("failed to create node: %v", err)
 	}
 	hucConf := &huc.Config{
-<<<<<<< HEAD
-		Genesis:   core.DeveloperGenesisBlock(15, common.Address{}),
-		Coinbase: common.HexToAddress(testAddress),
-		Huchash: huchash.Config{
-=======
 		Genesis : core.DeveloperGenesisBlock(15, common.Address{}),
 		Coinbase: common.HexToAddress(testAddress),
 		Huchash : huchash.Config{
->>>>>>> dfe11206
 			PowMode: huchash.ModeTest,
 		},
 	}
