// Copyright 2015 The happyuc-go Authors
// This file is part of the happyuc-go library.
//
// The happyuc-go library is free software: you can redistribute it and/or modify
// it under the terms of the GNU Lesser General Public License as published by
// the Free Software Foundation, either version 3 of the License, or
// (at your option) any later version.
//
// The happyuc-go library is distributed in the hope that it will be useful,
// but WITHOUT ANY WARRANTY; without even the implied warranty of
// MERCHANTABILITY or FITNESS FOR A PARTICULAR PURPOSE. See the
// GNU Lesser General Public License for more details.
//
// You should have received a copy of the GNU Lesser General Public License
// along with the happyuc-go library. If not, see <http://www.gnu.org/licenses/>.

package huc

import (
	"compress/gzip"
	"context"
	"fmt"
	"io"
	"math/big"
	"os"
	"strings"

	"github.com/happyuc-project/happyuc-go/common"
	"github.com/happyuc-project/happyuc-go/common/hexutil"
	"github.com/happyuc-project/happyuc-go/core"
	"github.com/happyuc-project/happyuc-go/core/state"
	"github.com/happyuc-project/happyuc-go/core/types"
	"github.com/happyuc-project/happyuc-go/log"
	"github.com/happyuc-project/happyuc-go/miner"
	"github.com/happyuc-project/happyuc-go/params"
	"github.com/happyuc-project/happyuc-go/rlp"
	"github.com/happyuc-project/happyuc-go/rpc"
	"github.com/happyuc-project/happyuc-go/trie"
)

// PublicHappyUCAPI provides an API to access HappyUC full node-related
// information.
type PublicHappyUCAPI struct {
	e *HappyUC
}

// NewPublicHappyUCAPI creates a new HappyUC protocol API for full nodes.
func NewPublicHappyUCAPI(e *HappyUC) *PublicHappyUCAPI {
	return &PublicHappyUCAPI{e}
}

// Coinbase is the address that mining rewards will be send to
func (api *PublicHappyUCAPI) Coinbase() (common.Address, error) {
	return api.e.Coinbase()
}

// Coinbase is the address that mining rewards will be send to (alias for Coinbase)
//func (api *PublicHappyUCAPI) Coinbase2() (common.Address, error) {
//	return api.Coinbase()
//}

// Hashrate returns the POW hashrate
func (api *PublicHappyUCAPI) Hashrate() hexutil.Uint64 {
	return hexutil.Uint64(api.e.Miner().HashRate())
}

// PublicMinerAPI provides an API to control the miner.
// It offers only methods that operate on data that pose no security risk when it is publicly accessible.
type PublicMinerAPI struct {
	e     *HappyUC
	agent *miner.RemoteAgent
}

// NewPublicMinerAPI create a new PublicMinerAPI instance.
func NewPublicMinerAPI(e *HappyUC) *PublicMinerAPI {
	agent := miner.NewRemoteAgent(e.BlockChain(), e.Engine())
	e.Miner().Register(agent)

	return &PublicMinerAPI{e, agent}
}

// Mining returns an indication if this node is currently mining.
func (api *PublicMinerAPI) Mining() bool {
	return api.e.IsMining()
}

// SubmitWork can be used by external miner to submit their POW solution. It returns an indication if the work was
// accepted. Note, this is not an indication if the provided work was valid!
func (api *PublicMinerAPI) SubmitWork(nonce types.BlockNonce, solution, digest common.Hash) bool {
	return api.agent.SubmitWork(nonce, digest, solution)
}

// GetWork returns a work package for external miner. The work package consists of 3 strings
// result[0], 32 bytes hex encoded current block header pow-hash
// result[1], 32 bytes hex encoded seed hash used for DAG
// result[2], 32 bytes hex encoded boundary condition ("target"), 2^256/difficulty
func (api *PublicMinerAPI) GetWork() ([3]string, error) {
	if !api.e.IsMining() {
		if err := api.e.StartMining(false); err != nil {
			return [3]string{}, err
		}
	}
	work, err := api.agent.GetWork()
	if err != nil {
		return work, fmt.Errorf("mining not ready: %v", err)
	}
	return work, nil
}

// SubmitHashrate can be used for remote miners to submit their hash rate. This enables the node to report the combined
// hash rate of all miners which submit work through this node. It accepts the miner hash rate and an identifier which
// must be unique between nodes.
func (api *PublicMinerAPI) SubmitHashrate(hashrate hexutil.Uint64, id common.Hash) bool {
	api.agent.SubmitHashrate(id, uint64(hashrate))
	return true
}

// PrivateMinerAPI provides private RPC methods to control the miner.
// These methods can be abused by external users and must be considered insecure for use by untrusted users.
type PrivateMinerAPI struct {
	e *HappyUC
}

// NewPrivateMinerAPI create a new RPC service which controls the miner of this node.
func NewPrivateMinerAPI(e *HappyUC) *PrivateMinerAPI {
	return &PrivateMinerAPI{e: e}
}

// Start the miner with the given number of threads. If threads is nil the number
// of workers started is equal to the number of logical CPUs that are usable by
// this process. If mining is already running, this method adjust the number of
// threads allowed to use.
func (api *PrivateMinerAPI) Start(threads *int) error {
	// Set the number of threads if the seal engine supports it
	if threads == nil {
		threads = new(int)
	} else if *threads == 0 {
		*threads = -1 // Disable the miner from within
	}
	type threaded interface {
		SetThreads(threads int)
	}
	if th, ok := api.e.engine.(threaded); ok {
		log.Info("Updated mining threads", "threads", *threads)
		th.SetThreads(*threads)
	}
	// Start the miner and return
	if !api.e.IsMining() {
		// Propagate the initial price point to the transaction pool
		api.e.lock.RLock()
		price := api.e.gasPrice
		api.e.lock.RUnlock()

		api.e.txPool.SetGasPrice(price)
		return api.e.StartMining(true)
	}
	return nil
}

// Stop the miner
func (api *PrivateMinerAPI) Stop() bool {
	type threaded interface {
		SetThreads(threads int)
	}
	if th, ok := api.e.engine.(threaded); ok {
		th.SetThreads(-1)
	}
	api.e.StopMining()
	return true
}

// SetExtra sets the extra data string that is included when this miner mines a block.
func (api *PrivateMinerAPI) SetExtra(extra string) (bool, error) {
	if err := api.e.Miner().SetExtra([]byte(extra)); err != nil {
		return false, err
	}
	return true, nil
}

// SetGasPrice sets the minimum accepted gas price for the miner.
func (api *PrivateMinerAPI) SetGasPrice(gasPrice hexutil.Big) bool {
	api.e.lock.Lock()
	api.e.gasPrice = (*big.Int)(&gasPrice)
	api.e.lock.Unlock()

	api.e.txPool.SetGasPrice((*big.Int)(&gasPrice))
	return true
}

// SetCoinbase sets the coinbase of the miner
func (api *PrivateMinerAPI) SetCoinbase(coinbase common.Address) bool {
	api.e.SetCoinbase(coinbase)
	return true
}

// GetHashrate returns the current hashrate of the miner.
func (api *PrivateMinerAPI) GetHashrate() uint64 {
	return uint64(api.e.miner.HashRate())
}

// PrivateAdminAPI is the collection of HappyUC full node-related APIs
// exposed over the private admin endpoint.
type PrivateAdminAPI struct {
	huc *HappyUC
}

// NewPrivateAdminAPI creates a new API definition for the full node private
// admin methods of the HappyUC service.
<<<<<<< HEAD
func NewPrivateAdminAPI(eth *HappyUC) *PrivateAdminAPI {
	return &PrivateAdminAPI{huc: eth}
=======
func NewPrivateAdminAPI(huc *HappyUC) *PrivateAdminAPI {
	return &PrivateAdminAPI{huc: huc}
>>>>>>> dfe11206
}

// ExportChain exports the current blockchain into a local file.
func (api *PrivateAdminAPI) ExportChain(file string) (bool, error) {
	// Make sure we can create the file to export into
	out, err := os.OpenFile(file, os.O_CREATE|os.O_WRONLY|os.O_TRUNC, os.ModePerm)
	if err != nil {
		return false, err
	}
	defer out.Close()

	var writer io.Writer = out
	if strings.HasSuffix(file, ".gz") {
		writer = gzip.NewWriter(writer)
		defer writer.(*gzip.Writer).Close()
	}

	// Export the blockchain
	if err := api.huc.BlockChain().Export(writer); err != nil {
		return false, err
	}
	return true, nil
}

func hasAllBlocks(chain *core.BlockChain, bs []*types.Block) bool {
	for _, b := range bs {
		if !chain.HasBlock(b.Hash(), b.NumberU64()) {
			return false
		}
	}

	return true
}

// ImportChain imports a blockchain from a local file.
func (api *PrivateAdminAPI) ImportChain(file string) (bool, error) {
	// Make sure the can access the file to import
	in, err := os.Open(file)
	if err != nil {
		return false, err
	}
	defer in.Close()

	var reader io.Reader = in
	if strings.HasSuffix(file, ".gz") {
		if reader, err = gzip.NewReader(reader); err != nil {
			return false, err
		}
	}

	// Run actual the import in pre-configured batches
	stream := rlp.NewStream(reader, 0)

	blocks, index := make([]*types.Block, 0, 2500), 0
	for batch := 0; ; batch++ {
		// Load a batch of blocks from the input file
		for len(blocks) < cap(blocks) {
			block := new(types.Block)
			if err := stream.Decode(block); err == io.EOF {
				break
			} else if err != nil {
				return false, fmt.Errorf("block %d: failed to parse: %v", index, err)
			}
			blocks = append(blocks, block)
			index++
		}
		if len(blocks) == 0 {
			break
		}

		if hasAllBlocks(api.huc.BlockChain(), blocks) {
			blocks = blocks[:0]
			continue
		}
		// Import the batch and reset the buffer
		if _, err := api.huc.BlockChain().InsertChain(blocks); err != nil {
			return false, fmt.Errorf("batch %d: failed to insert: %v", batch, err)
		}
		blocks = blocks[:0]
	}
	return true, nil
}

// PublicDebugAPI is the collection of HappyUC full node APIs exposed
// over the public debugging endpoint.
type PublicDebugAPI struct {
	huc *HappyUC
}

// NewPublicDebugAPI creates a new API definition for the full node-
// related public debug methods of the HappyUC service.
func NewPublicDebugAPI(huc *HappyUC) *PublicDebugAPI {
	return &PublicDebugAPI{huc: huc}
}

// DumpBlock retrieves the entire state of the database at a given block.
func (api *PublicDebugAPI) DumpBlock(blockNr rpc.BlockNumber) (state.Dump, error) {
	if blockNr == rpc.PendingBlockNumber {
		// If we're dumping the pending state, we need to request
		// both the pending block as well as the pending state from
		// the miner and operate on those
		_, stateDb := api.huc.miner.Pending()
		return stateDb.RawDump(), nil
	}
	var block *types.Block
	if blockNr == rpc.LatestBlockNumber {
		block = api.huc.blockchain.CurrentBlock()
	} else {
		block = api.huc.blockchain.GetBlockByNumber(uint64(blockNr))
	}
	if block == nil {
		return state.Dump{}, fmt.Errorf("block #%d not found", blockNr)
	}
	stateDb, err := api.huc.BlockChain().StateAt(block.Root())
	if err != nil {
		return state.Dump{}, err
	}
	return stateDb.RawDump(), nil
}

// PrivateDebugAPI is the collection of HappyUC full node APIs exposed over
// the private debugging endpoint.
type PrivateDebugAPI struct {
	config *params.ChainConfig
	huc    *HappyUC
}

// NewPrivateDebugAPI creates a new API definition for the full node-related
// private debug methods of the HappyUC service.
func NewPrivateDebugAPI(config *params.ChainConfig, huc *HappyUC) *PrivateDebugAPI {
	return &PrivateDebugAPI{config: config, huc: huc}
}

// Preimage is a debug API function that returns the preimage for a sha3 hash, if known.
func (api *PrivateDebugAPI) Preimage(ctx context.Context, hash common.Hash) (hexutil.Bytes, error) {
	db := core.PreimageTable(api.huc.ChainDb())
	return db.Get(hash.Bytes())
}

// GetBadBLocks returns a list of the last 'bad blocks' that the client has seen on the network
// and returns them as a JSON list of block-hashes
func (api *PrivateDebugAPI) GetBadBlocks(ctx context.Context) ([]core.BadBlockArgs, error) {
	return api.huc.BlockChain().BadBlocks()
}

// StorageRangeResult is the result of a debug_storageRangeAt API call.
type StorageRangeResult struct {
	Storage storageMap   `json:"storage"`
	NextKey *common.Hash `json:"nextKey"` // nil if Storage includes the last key in the trie.
}

type storageMap map[common.Hash]storageEntry

type storageEntry struct {
	Key   *common.Hash `json:"key"`
	Value common.Hash  `json:"value"`
}

// StorageRangeAt returns the storage at the given block height and transaction index.
func (api *PrivateDebugAPI) StorageRangeAt(ctx context.Context, blockHash common.Hash, txIndex int, contractAddress common.Address, keyStart hexutil.Bytes, maxResult int) (StorageRangeResult, error) {
	_, _, statedb, err := api.computeTxEnv(blockHash, txIndex, 0)
	if err != nil {
		return StorageRangeResult{}, err
	}
	st := statedb.StorageTrie(contractAddress)
	if st == nil {
		return StorageRangeResult{}, fmt.Errorf("account %x doesn't exist", contractAddress)
	}
	return storageRangeAt(st, keyStart, maxResult)
}

func storageRangeAt(st state.Trie, start []byte, maxResult int) (StorageRangeResult, error) {
	it := trie.NewIterator(st.NodeIterator(start))
	result := StorageRangeResult{Storage: storageMap{}}
	for i := 0; i < maxResult && it.Next(); i++ {
		_, content, _, err := rlp.Split(it.Value)
		if err != nil {
			return StorageRangeResult{}, err
		}
		e := storageEntry{Value: common.BytesToHash(content)}
		if preimage := st.GetKey(it.Key); preimage != nil {
			preimage := common.BytesToHash(preimage)
			e.Key = &preimage
		}
		result.Storage[common.BytesToHash(it.Key)] = e
	}
	// Add the 'next key' so clients can continue downloading.
	if it.Next() {
		next := common.BytesToHash(it.Key)
		result.NextKey = &next
	}
	return result, nil
}

// GetModifiedAccountsByumber returns all accounts that have changed between the
// two blocks specified. A change is defined as a difference in nonce, balance,
// code hash, or storage hash.
//
// With one parameter, returns the list of accounts modified in the specified block.
func (api *PrivateDebugAPI) GetModifiedAccountsByNumber(startNum uint64, endNum *uint64) ([]common.Address, error) {
	var startBlock, endBlock *types.Block

	startBlock = api.huc.blockchain.GetBlockByNumber(startNum)
	if startBlock == nil {
		return nil, fmt.Errorf("start block %x not found", startNum)
	}

	if endNum == nil {
		endBlock = startBlock
		startBlock = api.huc.blockchain.GetBlockByHash(startBlock.ParentHash())
		if startBlock == nil {
			return nil, fmt.Errorf("block %x has no parent", endBlock.Number())
		}
	} else {
		endBlock = api.huc.blockchain.GetBlockByNumber(*endNum)
		if endBlock == nil {
			return nil, fmt.Errorf("end block %d not found", *endNum)
		}
	}
	return api.getModifiedAccounts(startBlock, endBlock)
}

// GetModifiedAccountsByHash returns all accounts that have changed between the
// two blocks specified. A change is defined as a difference in nonce, balance,
// code hash, or storage hash.
//
// With one parameter, returns the list of accounts modified in the specified block.
func (api *PrivateDebugAPI) GetModifiedAccountsByHash(startHash common.Hash, endHash *common.Hash) ([]common.Address, error) {
	var startBlock, endBlock *types.Block
	startBlock = api.huc.blockchain.GetBlockByHash(startHash)
	if startBlock == nil {
		return nil, fmt.Errorf("start block %x not found", startHash)
	}

	if endHash == nil {
		endBlock = startBlock
		startBlock = api.huc.blockchain.GetBlockByHash(startBlock.ParentHash())
		if startBlock == nil {
			return nil, fmt.Errorf("block %x has no parent", endBlock.Number())
		}
	} else {
		endBlock = api.huc.blockchain.GetBlockByHash(*endHash)
		if endBlock == nil {
			return nil, fmt.Errorf("end block %x not found", *endHash)
		}
	}
	return api.getModifiedAccounts(startBlock, endBlock)
}

func (api *PrivateDebugAPI) getModifiedAccounts(startBlock, endBlock *types.Block) ([]common.Address, error) {
	if startBlock.Number().Uint64() >= endBlock.Number().Uint64() {
		return nil, fmt.Errorf("start block height (%d) must be less than end block height (%d)", startBlock.Number().Uint64(), endBlock.Number().Uint64())
	}

	oldTrie, err := trie.NewSecure(startBlock.Root(), trie.NewDatabase(api.huc.chainDb), 0)
	if err != nil {
		return nil, err
	}
	newTrie, err := trie.NewSecure(endBlock.Root(), trie.NewDatabase(api.huc.chainDb), 0)
	if err != nil {
		return nil, err
	}

	diff, _ := trie.NewDifferenceIterator(oldTrie.NodeIterator([]byte{}), newTrie.NodeIterator([]byte{}))
	iter := trie.NewIterator(diff)

	var dirty []common.Address
	for iter.Next() {
		key := newTrie.GetKey(iter.Key)
		if key == nil {
			return nil, fmt.Errorf("no preimage found for hash %x", iter.Key)
		}
		dirty = append(dirty, common.BytesToAddress(key))
	}
	return dirty, nil
}<|MERGE_RESOLUTION|>--- conflicted
+++ resolved
@@ -206,13 +206,8 @@
 
 // NewPrivateAdminAPI creates a new API definition for the full node private
 // admin methods of the HappyUC service.
-<<<<<<< HEAD
-func NewPrivateAdminAPI(eth *HappyUC) *PrivateAdminAPI {
-	return &PrivateAdminAPI{huc: eth}
-=======
 func NewPrivateAdminAPI(huc *HappyUC) *PrivateAdminAPI {
 	return &PrivateAdminAPI{huc: huc}
->>>>>>> dfe11206
 }
 
 // ExportChain exports the current blockchain into a local file.
