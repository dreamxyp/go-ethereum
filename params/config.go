--- conflicted
+++ resolved
@@ -41,11 +41,7 @@
 		EIP158Block:         big.NewInt(2675000),
 		ByzantiumBlock:      big.NewInt(4370000),
 		ConstantinopleBlock: nil,
-<<<<<<< HEAD
-		Huchash:             new(EthashConfig),
-=======
-		Huchash:              new(HuchashConfig),
->>>>>>> dfe11206
+		Huchash:             new(HuchashConfig),
 	}
 
 	// TestnetChainConfig contains the chain parameters to run a node on the Ropsten test network.
@@ -60,11 +56,7 @@
 		EIP158Block:         big.NewInt(10),
 		ByzantiumBlock:      big.NewInt(1700000),
 		ConstantinopleBlock: nil,
-<<<<<<< HEAD
-		Huchash:             new(EthashConfig),
-=======
-		Huchash:              new(HuchashConfig),
->>>>>>> dfe11206
+		Huchash:             new(HuchashConfig),
 	}
 
 	// RinkebyChainConfig contains the chain parameters to run a node on the Rinkeby test network.
@@ -85,11 +77,7 @@
 		},
 	}
 
-<<<<<<< HEAD
-	// AllEthashProtocolChanges contains every protocol change (EIPs) introduced
-=======
 	// AllHuchashProtocolChanges contains every protocol change (EIPs) introduced
->>>>>>> dfe11206
 	// and accepted by the HappyUC core developers into the Huchash consensus.
 	//
 	// This configuration is intentionally not using keyed fields to force anyone
@@ -131,24 +119,15 @@
 	ConstantinopleBlock *big.Int `json:"constantinopleBlock,omitempty"` // Constantinople switch block (nil = no fork, 0 = already activated)
 
 	// Various consensus engines
-<<<<<<< HEAD
-	Huchash *EthashConfig `json:"huchash,omitempty"`
-	Clique  *CliqueConfig `json:"clique,omitempty"`
-=======
 	Huchash *HuchashConfig `json:"huchash,omitempty"`
 	Clique  *CliqueConfig  `json:"clique,omitempty"`
->>>>>>> dfe11206
 }
 
 // HuchashConfig is the consensus engine configs for proof-of-work based sealing.
 type HuchashConfig struct{}
 
 // String implements the stringer interface, returning the consensus engine details.
-<<<<<<< HEAD
-func (c *EthashConfig) String() string {
-=======
 func (c *HuchashConfig) String() string {
->>>>>>> dfe11206
 	return "huchash"
 }
 
