// Copyright 2016 The happyuc-go Authors
// This file is part of the happyuc-go library.
//
// The happyuc-go library is free software: you can redistribute it and/or modify
// it under the terms of the GNU Lesser General Public License as published by
// the Free Software Foundation, either version 3 of the License, or
// (at your option) any later version.
//
// The happyuc-go library is distributed in the hope that it will be useful,
// but WITHOUT ANY WARRANTY; without even the implied warranty of
// MERCHANTABILITY or FITNESS FOR A PARTICULAR PURPOSE. See the
// GNU Lesser General Public License for more details.
//
// You should have received a copy of the GNU Lesser General Public License
// along with the happyuc-go library. If not, see <http://www.gnu.org/licenses/>.

package core

import (
	"container/heap"
	"math"
	"math/big"
	"sort"

	"github.com/happyuc-project/happyuc-go/common"
	"github.com/happyuc-project/happyuc-go/core/types"
	"github.com/happyuc-project/happyuc-go/log"
)

// nonceHeap is a heap.Interface implementation over 64bit unsigned integers for
// retrieving sorted transactions from the possibly gapped future queue.
type nonceHeap []uint64

func (h nonceHeap) Len() int           { return len(h) }
func (h nonceHeap) Less(i, j int) bool { return h[i] < h[j] }
func (h nonceHeap) Swap(i, j int)      { h[i], h[j] = h[j], h[i] }

func (h *nonceHeap) Push(x interface{}) {
	*h = append(*h, x.(uint64))
}

func (h *nonceHeap) Pop() interface{} {
	old := *h
	n := len(old)
	x := old[n-1]
	*h = old[0 : n-1]
	return x
}

// txSortedMap is a nonce->transaction hash map with a heap based index to allow
// iterating over the contents in a nonce-incrementing way.
type txSortedMap struct {
	items map[uint64]*types.Transaction // Hash map storing the transaction data
	index *nonceHeap                    // Heap of nonces of all the stored transactions (non-strict mode)
	cache types.Transactions            // Cache of the transactions already sorted
}

// newTxSortedMap creates a new nonce-sorted transaction map.
func newTxSortedMap() *txSortedMap {
	return &txSortedMap{
		items: make(map[uint64]*types.Transaction),
		index: new(nonceHeap),
	}
}

// Get retrieves the current transactions associated with the given nonce.
func (m *txSortedMap) Get(nonce uint64) *types.Transaction {
	return m.items[nonce]
}

// Put inserts a new transaction into the map, also updating the map's nonce
// index. If a transaction already exists with the same nonce, it's overwritten.
func (m *txSortedMap) Put(tx *types.Transaction) {
	nonce := tx.Nonce()
	if m.items[nonce] == nil {
		heap.Push(m.index, nonce)
	}
	m.items[nonce], m.cache = tx, nil
}

// Forward removes all transactions from the map with a nonce lower than the
// provided threshold. Every removed transaction is returned for any post-removal
// maintenance.
func (m *txSortedMap) Forward(threshold uint64) types.Transactions {
	var removed types.Transactions

	// Pop off heap items until the threshold is reached
	for m.index.Len() > 0 && (*m.index)[0] < threshold {
		nonce := heap.Pop(m.index).(uint64)
		removed = append(removed, m.items[nonce])
		delete(m.items, nonce)
	}
	// If we had a cached order, shift the front
	if m.cache != nil {
		m.cache = m.cache[len(removed):]
	}
	return removed
}

// Filter iterates over the list of transactions and removes all of them for which
// the specified function evaluates to true.
func (m *txSortedMap) Filter(filter func(*types.Transaction) bool) types.Transactions {
	var removed types.Transactions

	// Collect all the transactions to filter out
	for nonce, tx := range m.items {
		if filter(tx) {
			removed = append(removed, tx)
			delete(m.items, nonce)
		}
	}
	// If transactions were removed, the heap and cache are ruined
	if len(removed) > 0 {
		*m.index = make([]uint64, 0, len(m.items))
		for nonce := range m.items {
			*m.index = append(*m.index, nonce)
		}
		heap.Init(m.index)

		m.cache = nil
	}
	return removed
}

// Cap places a hard limit on the number of items, returning all transactions
// exceeding that limit.
func (m *txSortedMap) Cap(threshold int) types.Transactions {
	// Short circuit if the number of items is under the limit
	if len(m.items) <= threshold {
		return nil
	}
	// Otherwise gather and drop the highest nonce'd transactions
	var drops types.Transactions

	sort.Sort(*m.index)
	for size := len(m.items); size > threshold; size-- {
		drops = append(drops, m.items[(*m.index)[size-1]])
		delete(m.items, (*m.index)[size-1])
	}
	*m.index = (*m.index)[:threshold]
	heap.Init(m.index)

	// If we had a cache, shift the back
	if m.cache != nil {
		m.cache = m.cache[:len(m.cache)-len(drops)]
	}
	return drops
}

// Remove deletes a transaction from the maintained map, returning whether the
// transaction was found.
func (m *txSortedMap) Remove(nonce uint64) bool {
	// Short circuit if no transaction is present
	_, ok := m.items[nonce]
	if !ok {
		return false
	}
	// Otherwise delete the transaction and fix the heap index
	for i := 0; i < m.index.Len(); i++ {
		if (*m.index)[i] == nonce {
			heap.Remove(m.index, i)
			break
		}
	}
	delete(m.items, nonce)
	m.cache = nil

	return true
}

// Ready retrieves a sequentially increasing list of transactions starting at the
// provided nonce that is ready for processing. The returned transactions will be
// removed from the list.
//
// Note, all transactions with nonces lower than start will also be returned to
// prevent getting into and invalid state. This is not something that should ever
// happen but better to be self correcting than failing!
func (m *txSortedMap) Ready(start uint64) types.Transactions {
	// Short circuit if no transactions are available
	if m.index.Len() == 0 || (*m.index)[0] > start {
		return nil
	}
	// Otherwise start accumulating incremental transactions
	var ready types.Transactions
	for next := (*m.index)[0]; m.index.Len() > 0 && (*m.index)[0] == next; next++ {
		ready = append(ready, m.items[next])
		delete(m.items, next)
		heap.Pop(m.index)
	}
	m.cache = nil

	return ready
}

// Len returns the length of the transaction map.
func (m *txSortedMap) Len() int {
	return len(m.items)
}

// Flatten creates a nonce-sorted slice of transactions based on the loosely
// sorted internal representation. The result of the sorting is cached in case
// it's requested again before any modifications are made to the contents.
func (m *txSortedMap) Flatten() types.Transactions {
	// If the sorting was not cached yet, create and cache it
	if m.cache == nil {
		m.cache = make(types.Transactions, 0, len(m.items))
		for _, tx := range m.items {
			m.cache = append(m.cache, tx)
		}
		sort.Sort(types.TxByNonce(m.cache))
	}
	// Copy the cache to prevent accidental modifications
	txs := make(types.Transactions, len(m.cache))
	copy(txs, m.cache)
	return txs
}

// txList is a "list" of transactions belonging to an account, sorted by account
// nonce. The same type can be used both for storing contiguous transactions for
// the executable/pending queue; and for storing gapped transactions for the non-
// executable/future queue, with minor behavioral changes.
type txList struct {
	strict bool         // Whether nonces are strictly continuous or not
	txs    *txSortedMap // Heap indexed sorted hash map of the transactions

	costcap *big.Int // Price of the highest costing transaction (reset only if exceeds balance)
	gascap  uint64   // Gas limit of the highest spending transaction (reset only if exceeds block limit)
}

// newTxList create a new transaction list for maintaining nonce-indexable fast,
// gapped, sortable transaction lists.
func newTxList(strict bool) *txList {
	return &txList{
		strict:  strict,
		txs:     newTxSortedMap(),
		costcap: new(big.Int),
	}
}

// Overlaps returns whether the transaction specified has the same nonce as one
// already contained within the list.
func (l *txList) Overlaps(tx *types.Transaction) bool {
	return l.txs.Get(tx.Nonce()) != nil
}

// Add tries to insert a new transaction into the list, returning whether the
// transaction was accepted, and if yes, any previous transaction it replaced.
//
// If the new transaction is accepted into the list, the lists' cost and gas
// thresholds are also potentially updated.
func (l *txList) Add(tx *types.Transaction, priceBump uint64) (bool, *types.Transaction) {
	// If there's an older better transaction, abort
	old := l.txs.Get(tx.Nonce())
	if old != nil {
		threshold := new(big.Int).Div(new(big.Int).Mul(old.GasPrice(), big.NewInt(100+int64(priceBump))), big.NewInt(100))
		// Have to ensure that the new gas price is higher than the old gas
		// price as well as checking the percentage threshold to ensure that
		// this is accurate for low (Wei-level) gas price replacements
		if old.GasPrice().Cmp(tx.GasPrice()) >= 0 || threshold.Cmp(tx.GasPrice()) > 0 {
			return false, nil
		}
	}
	// Otherwise overwrite the old transaction with the current one
	l.txs.Put(tx)
	if cost := tx.Cost(); l.costcap.Cmp(cost) < 0 {
		l.costcap = cost
	}
	if gas := tx.Gas(); l.gascap < gas {
		l.gascap = gas
	}
	return true, old
}

// Forward removes all transactions from the list with a nonce lower than the
// provided threshold. Every removed transaction is returned for any post-removal
// maintenance.
func (l *txList) Forward(threshold uint64) types.Transactions {
	return l.txs.Forward(threshold)
}

// Filter removes all transactions from the list with a cost or gas limit higher
// than the provided thresholds. Every removed transaction is returned for any
// post-removal maintenance. Strict-mode invalidated transactions are also
// returned.
//
// This method uses the cached costcap and gascap to quickly decide if there's even
// a point in calculating all the costs or if the balance covers all. If the threshold
// is lower than the costgas cap, the caps will be reset to a new high after removing
// the newly invalidated transactions.
func (l *txList) Filter(costLimit *big.Int, gasLimit uint64) (types.Transactions, types.Transactions) {
	// If all transactions are below the threshold, short circuit
<<<<<<< HEAD
	// if l.costcap.Cmp(costLimit) < 0 && l.gascap <= gasLimit {
=======
>>>>>>> e84272e2
	if l.gascap <= gasLimit {
		return nil, nil
	}
	l.costcap = new(big.Int).Set(costLimit) // Lower the caps to the thresholds
	l.gascap = gasLimit

	// Filter out all the transactions above the account's funds
	removed := l.txs.Filter(func(tx *types.Transaction) bool { return tx.Cost().Cmp(costLimit) > 0 || tx.Gas() > gasLimit })

	// If the list was strict, filter anything above the lowest nonce
	var invalids types.Transactions
	if l.strict && len(removed) > 0 {
		lowest := uint64(math.MaxUint64)
		for _, tx := range removed {
			if nonce := tx.Nonce(); lowest > nonce {
				lowest = nonce
			}
		}
		invalids = l.txs.Filter(func(tx *types.Transaction) bool { return tx.Nonce() > lowest })
	}
	return removed, invalids
}

// Cap places a hard limit on the number of items, returning all transactions
// exceeding that limit.
func (l *txList) Cap(threshold int) types.Transactions {
	return l.txs.Cap(threshold)
}

// Remove deletes a transaction from the maintained list, returning whether the
// transaction was found, and also returning any transaction invalidated due to
// the deletion (strict mode only).
func (l *txList) Remove(tx *types.Transaction) (bool, types.Transactions) {
	// Remove the transaction from the set
	nonce := tx.Nonce()
	if removed := l.txs.Remove(nonce); !removed {
		return false, nil
	}
	// In strict mode, filter out non-executable transactions
	if l.strict {
		return true, l.txs.Filter(func(tx *types.Transaction) bool { return tx.Nonce() > nonce })
	}
	return true, nil
}

// Ready retrieves a sequentially increasing list of transactions starting at the
// provided nonce that is ready for processing. The returned transactions will be
// removed from the list.
//
// Note, all transactions with nonces lower than start will also be returned to
// prevent getting into and invalid state. This is not something that should ever
// happen but better to be self correcting than failing!
func (l *txList) Ready(start uint64) types.Transactions {
	return l.txs.Ready(start)
}

// Len returns the length of the transaction list.
func (l *txList) Len() int {
	return l.txs.Len()
}

// Empty returns whether the list of transactions is empty or not.
func (l *txList) Empty() bool {
	return l.Len() == 0
}

// Flatten creates a nonce-sorted slice of transactions based on the loosely
// sorted internal representation. The result of the sorting is cached in case
// it's requested again before any modifications are made to the contents.
func (l *txList) Flatten() types.Transactions {
	return l.txs.Flatten()
}

// priceHeap is a heap.Interface implementation over transactions for retrieving
// price-sorted transactions to discard when the pool fills up.
type priceHeap []*types.Transaction

func (h priceHeap) Len() int           { return len(h) }
func (h priceHeap) Less(i, j int) bool { return h[i].GasPrice().Cmp(h[j].GasPrice()) < 0 }
func (h priceHeap) Swap(i, j int)      { h[i], h[j] = h[j], h[i] }

func (h *priceHeap) Push(x interface{}) {
	*h = append(*h, x.(*types.Transaction))
}

func (h *priceHeap) Pop() interface{} {
	old := *h
	n := len(old)
	x := old[n-1]
	*h = old[0 : n-1]
	return x
}

// txPricedList is a price-sorted heap to allow operating on transactions pool
// contents in a price-incrementing way.
type txPricedList struct {
	all    *map[common.Hash]*types.Transaction // Pointer to the map of all transactions
	items  *priceHeap                          // Heap of prices of all the stored transactions
	stales int                                 // Number of stale price points to (re-heap trigger)
}

// newTxPricedList creates a new price-sorted transaction heap.
func newTxPricedList(all *map[common.Hash]*types.Transaction) *txPricedList {
	return &txPricedList{
		all:   all,
		items: new(priceHeap),
	}
}

// Put inserts a new transaction into the heap.
func (l *txPricedList) Put(tx *types.Transaction) {
	heap.Push(l.items, tx)
}

// Removed notifies the prices transaction list that an old transaction dropped
// from the pool. The list will just keep a counter of stale objects and update
// the heap if a large enough ratio of transactions go stale.
func (l *txPricedList) Removed() {
	// Bump the stale counter, but exit if still too low (< 25%)
	l.stales++
	if l.stales <= len(*l.items)/4 {
		return
	}
	// Seems we've reached a critical number of stale transactions, reheap
	reheap := make(priceHeap, 0, len(*l.all))

	l.stales, l.items = 0, &reheap
	for _, tx := range *l.all {
		*l.items = append(*l.items, tx)
	}
	heap.Init(l.items)
}

// Cap finds all the transactions below the given price threshold, drops them
// from the priced list and returs them for further removal from the entire pool.
func (l *txPricedList) Cap(threshold *big.Int, local *accountSet) types.Transactions {
	drop := make(types.Transactions, 0, 128) // Remote underpriced transactions to drop
	save := make(types.Transactions, 0, 64)  // Local underpriced transactions to keep

	for len(*l.items) > 0 {
		// Discard stale transactions if found during cleanup
		tx := heap.Pop(l.items).(*types.Transaction)
		if _, ok := (*l.all)[tx.Hash()]; !ok {
			l.stales--
			continue
		}
		// Stop the discards if we've reached the threshold
		if tx.GasPrice().Cmp(threshold) >= 0 {
			save = append(save, tx)
			break
		}
		// Non stale transaction found, discard unless local
		if local.containsTx(tx) {
			save = append(save, tx)
		} else {
			drop = append(drop, tx)
		}
	}
	for _, tx := range save {
		heap.Push(l.items, tx)
	}
	return drop
}

// Underpriced checks whether a transaction is cheaper than (or as cheap as) the
// lowest priced transaction currently being tracked.
func (l *txPricedList) Underpriced(tx *types.Transaction, local *accountSet) bool {
	// Local transactions cannot be underpriced
	if local.containsTx(tx) {
		return false
	}
	// Discard stale price points if found at the heap start
	for len(*l.items) > 0 {
		head := []*types.Transaction(*l.items)[0]
		if _, ok := (*l.all)[head.Hash()]; !ok {
			l.stales--
			heap.Pop(l.items)
			continue
		}
		break
	}
	// Check if the transaction is underpriced or not
	if len(*l.items) == 0 {
		log.Error("Pricing query for empty pool") // This cannot happen, print to catch programming errors
		return false
	}
	cheapest := []*types.Transaction(*l.items)[0]
	return cheapest.GasPrice().Cmp(tx.GasPrice()) >= 0
}

// Discard finds a number of most underpriced transactions, removes them from the
// priced list and returns them for further removal from the entire pool.
func (l *txPricedList) Discard(count int, local *accountSet) types.Transactions {
	drop := make(types.Transactions, 0, count) // Remote underpriced transactions to drop
	save := make(types.Transactions, 0, 64)    // Local underpriced transactions to keep

	for len(*l.items) > 0 && count > 0 {
		// Discard stale transactions if found during cleanup
		tx := heap.Pop(l.items).(*types.Transaction)
		if _, ok := (*l.all)[tx.Hash()]; !ok {
			l.stales--
			continue
		}
		// Non stale transaction found, discard unless local
		if local.containsTx(tx) {
			save = append(save, tx)
		} else {
			drop = append(drop, tx)
			count--
		}
	}
	for _, tx := range save {
		heap.Push(l.items, tx)
	}
	return drop
}<|MERGE_RESOLUTION|>--- conflicted
+++ resolved
@@ -289,10 +289,6 @@
 // the newly invalidated transactions.
 func (l *txList) Filter(costLimit *big.Int, gasLimit uint64) (types.Transactions, types.Transactions) {
 	// If all transactions are below the threshold, short circuit
-<<<<<<< HEAD
-	// if l.costcap.Cmp(costLimit) < 0 && l.gascap <= gasLimit {
-=======
->>>>>>> e84272e2
 	if l.gascap <= gasLimit {
 		return nil, nil
 	}
