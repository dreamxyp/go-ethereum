// Copyright 2014 The happyuc-go Authors
// This file is part of the happyuc-go library.
//
// The happyuc-go library is free software: you can redistribute it and/or modify
// it under the terms of the GNU Lesser General Public License as published by
// the Free Software Foundation, either version 3 of the License, or
// (at your option) any later version.
//
// The happyuc-go library is distributed in the hope that it will be useful,
// but WITHOUT ANY WARRANTY; without even the implied warranty of
// MERCHANTABILITY or FITNESS FOR A PARTICULAR PURPOSE. See the
// GNU Lesser General Public License for more details.
//
// You should have received a copy of the GNU Lesser General Public License
// along with the happyuc-go library. If not, see <http://www.gnu.org/licenses/>.

package core

import (
	"bytes"
	"encoding/hex"
	"encoding/json"
	"errors"
	"fmt"
	"math/big"
	"strings"

	"github.com/happyuc-project/happyuc-go/common"
	"github.com/happyuc-project/happyuc-go/common/hexutil"
	"github.com/happyuc-project/happyuc-go/common/math"
	"github.com/happyuc-project/happyuc-go/core/state"
	"github.com/happyuc-project/happyuc-go/core/types"
	"github.com/happyuc-project/happyuc-go/hucdb"
	"github.com/happyuc-project/happyuc-go/log"
	"github.com/happyuc-project/happyuc-go/params"
	"github.com/happyuc-project/happyuc-go/rlp"
)

//go:generate gencodec -type Genesis -field-override genesisSpecMarshaling -out gen_genesis.go
//go:generate gencodec -type GenesisAccount -field-override genesisAccountMarshaling -out gen_genesis_account.go

var errGenesisNoConfig = errors.New("genesis has no chain configuration")

// Genesis specifies the header fields, state of a genesis block. It also defines hard
// fork switch-over blocks through the chain configuration.
type Genesis struct {
	Config     *params.ChainConfig `json:"config"`
	Nonce      uint64              `json:"nonce"`
	Timestamp  uint64              `json:"timestamp"`
	ExtraData  []byte              `json:"extraData"`
	GasLimit   uint64              `json:"gasLimit"   gencodec:"required"`
	Difficulty *big.Int            `json:"difficulty" gencodec:"required"`
	Mixhash    common.Hash         `json:"mixHash"`
	Coinbase   common.Address      `json:"coinbase"`
	Alloc      GenesisAlloc        `json:"alloc"      gencodec:"required"`

	// These fields are used for consensus tests. Please don't use them
	// in actual genesis blocks.
	Number     uint64      `json:"number"`
	GasUsed    uint64      `json:"gasUsed"`
	ParentHash common.Hash `json:"parentHash"`
}

// GenesisAlloc specifies the initial state that is part of the genesis block.
type GenesisAlloc map[common.Address]GenesisAccount

func (ga *GenesisAlloc) UnmarshalJSON(data []byte) error {
	m := make(map[common.UnprefixedAddress]GenesisAccount)
	if err := json.Unmarshal(data, &m); err != nil {
		return err
	}
	*ga = make(GenesisAlloc)
	for addr, a := range m {
		(*ga)[common.Address(addr)] = a
	}
	return nil
}

// GenesisAccount is an account in the state of the genesis block.
type GenesisAccount struct {
	Code       []byte                      `json:"code,omitempty"`
	Storage    map[common.Hash]common.Hash `json:"storage,omitempty"`
	Balance    *big.Int                    `json:"balance" gencodec:"required"`
	Nonce      uint64                      `json:"nonce,omitempty"`
	PrivateKey []byte                      `json:"secretKey,omitempty"` // for tests
}

// field type overrides for gencodec
type genesisSpecMarshaling struct {
	Nonce      math.HexOrDecimal64
	Timestamp  math.HexOrDecimal64
	ExtraData  hexutil.Bytes
	GasLimit   math.HexOrDecimal64
	GasUsed    math.HexOrDecimal64
	Number     math.HexOrDecimal64
	Difficulty *math.HexOrDecimal256
	Alloc      map[common.UnprefixedAddress]GenesisAccount
}

type genesisAccountMarshaling struct {
	Code       hexutil.Bytes
	Balance    *math.HexOrDecimal256
	Nonce      math.HexOrDecimal64
	Storage    map[storageJSON]storageJSON
	PrivateKey hexutil.Bytes
}

// storageJSON represents a 256 bit byte array, but allows less than 256 bits when
// unmarshaling from hex.
type storageJSON common.Hash

func (h *storageJSON) UnmarshalText(text []byte) error {
	text = bytes.TrimPrefix(text, []byte("0x"))
	if len(text) > 64 {
		return fmt.Errorf("too many hex characters in storage key/value %q", text)
	}
	offset := len(h) - len(text)/2 // pad on the left
	if _, err := hex.Decode(h[offset:], text); err != nil {
		fmt.Println(err)
		return fmt.Errorf("invalid hex storage key/value %q", text)
	}
	return nil
}

func (h storageJSON) MarshalText() ([]byte, error) {
	return hexutil.Bytes(h[:]).MarshalText()
}

// GenesisMismatchError is raised when trying to overwrite an existing
// genesis block with an incompatible one.
type GenesisMismatchError struct {
	Stored, New common.Hash
}

func (e *GenesisMismatchError) Error() string {
	return fmt.Sprintf("database already contains an incompatible genesis block (have %x, new %x)", e.Stored[:8], e.New[:8])
}

// SetupGenesisBlock writes or updates the genesis block in db.
// The block that will be used is:
//
//                          genesis == nil       genesis != nil
//                       +------------------------------------------
//     db has no genesis |  main-net default  |  genesis
//     db has genesis    |  from DB           |  genesis (if compatible)
//
// The stored chain configuration will be updated if it is compatible (i.e. does not
// specify a fork block below the local head block). In case of a conflict, the
// error is a *params.ConfigCompatError and the new, unwritten config is returned.
//
// The returned chain configuration is never nil.
func SetupGenesisBlock(db hucdb.Database, genesis *Genesis) (*params.ChainConfig, common.Hash, error) {
	if genesis != nil && genesis.Config == nil {
		return params.AllHuchashProtocolChanges, common.Hash{}, errGenesisNoConfig
	}

	// Just commit the new block if there is no stored genesis block.
	stored := GetCanonicalHash(db, 0)
	if (stored == common.Hash{}) {
		if genesis == nil {
			log.Info("Writing default main-net genesis block")
			genesis = DefaultGenesisBlock()
		} else {
			log.Info("Writing custom genesis block")
		}
		block, err := genesis.Commit(db)
		return genesis.Config, block.Hash(), err
	}

	// Check whether the genesis block is already written.
	if genesis != nil {
		hash := genesis.ToBlock(nil).Hash()
		if hash != stored {
			return genesis.Config, hash, &GenesisMismatchError{stored, hash}
		}
	}

	// Get the existing chain configuration.
	newcfg := genesis.configOrDefault(stored)
	storedcfg, err := GetChainConfig(db, stored)
	if err != nil {
		if err == ErrChainConfigNotFound {
			// This case happens if a genesis write was interrupted.
			log.Warn("Found genesis block without chain config")
			err = WriteChainConfig(db, stored, newcfg)
		}
		return newcfg, stored, err
	}
	// Special case: don't change the existing config of a non-mainnet chain if no new
	// config is supplied. These chains would get AllProtocolChanges (and a compat error)
	// if we just continued here.
	if genesis == nil && stored != params.MainnetGenesisHash {
		return storedcfg, stored, nil
	}

	// Check config compatibility and write the config. Compatibility errors
	// are returned to the caller unless we're already at block zero.
	height := GetBlockNumber(db, GetHeadHeaderHash(db))
	if height == missingNumber {
		return newcfg, stored, fmt.Errorf("missing block number for head header hash")
	}
	compatErr := storedcfg.CheckCompatible(newcfg, height)
	if compatErr != nil && height != 0 && compatErr.RewindTo != 0 {
		return newcfg, stored, compatErr
	}
	return newcfg, stored, WriteChainConfig(db, stored, newcfg)
}

func (g *Genesis) configOrDefault(ghash common.Hash) *params.ChainConfig {
	switch {
	case g != nil:
		return g.Config
	case ghash == params.MainnetGenesisHash:
		return params.MainnetChainConfig
	case ghash == params.TestnetGenesisHash:
		return params.TestnetChainConfig
	default:
		return params.AllHuchashProtocolChanges
	}
}

// ToBlock creates the genesis block and writes state of a genesis specification
// to the given database (or discards it if nil).
func (g *Genesis) ToBlock(db hucdb.Database) *types.Block {
	if db == nil {
		db, _ = hucdb.NewMemDatabase()
	}
	statedb, _ := state.New(common.Hash{}, state.NewDatabase(db))
	for addr, account := range g.Alloc {
		statedb.AddBalance(addr, account.Balance)
		statedb.SetCode(addr, account.Code)
		statedb.SetNonce(addr, account.Nonce)
		for key, value := range account.Storage {
			statedb.SetState(addr, key, value)
		}
	}
	root := statedb.IntermediateRoot(false)
	head := &types.Header{
		Number:     new(big.Int).SetUint64(g.Number),
		Nonce:      types.EncodeNonce(g.Nonce),
		Time:       new(big.Int).SetUint64(g.Timestamp),
		ParentHash: g.ParentHash,
		Extra:      g.ExtraData,
		GasLimit:   g.GasLimit,
		GasUsed:    g.GasUsed,
		Difficulty: g.Difficulty,
		MixDigest:  g.Mixhash,
		Coinbase:   g.Coinbase,
		Root:       root,
	}
	if g.GasLimit == 0 {
		head.GasLimit = params.GenesisGasLimit
	}
	if g.Difficulty == nil {
		head.Difficulty = params.GenesisDifficulty
	}
	statedb.Commit(false)
	statedb.Database().TrieDB().Commit(root, true)

	return types.NewBlock(head, nil, nil, nil)
}

// Commit writes the block and state of a genesis specification to the database.
// The block is committed as the canonical head block.
func (g *Genesis) Commit(db hucdb.Database) (*types.Block, error) {
	block := g.ToBlock(db)
	if block.Number().Sign() != 0 {
		return nil, fmt.Errorf("can't commit genesis block with number > 0")
	}
	if err := WriteTd(db, block.Hash(), block.NumberU64(), g.Difficulty); err != nil {
		return nil, err
	}
	if err := WriteBlock(db, block); err != nil {
		return nil, err
	}
	if err := WriteBlockReceipts(db, block.Hash(), block.NumberU64(), nil); err != nil {
		return nil, err
	}
	if err := WriteCanonicalHash(db, block.Hash(), block.NumberU64()); err != nil {
		return nil, err
	}
	if err := WriteHeadBlockHash(db, block.Hash()); err != nil {
		return nil, err
	}
	if err := WriteHeadHeaderHash(db, block.Hash()); err != nil {
		return nil, err
	}
	config := g.Config
	if config == nil {
		config = params.AllHuchashProtocolChanges
	}
	return block, WriteChainConfig(db, block.Hash(), config)
}

// MustCommit writes the genesis block and state to db, panicking on error.
// The block is committed as the canonical head block.
func (g *Genesis) MustCommit(db hucdb.Database) *types.Block {
	block, err := g.Commit(db)
	if err != nil {
		panic(err)
	}
	return block
}

// GenesisBlockForTesting creates and writes a block in which addr has the given wei balance.
func GenesisBlockForTesting(db hucdb.Database, addr common.Address, balance *big.Int) *types.Block {
	g := Genesis{Alloc: GenesisAlloc{addr: {Balance: balance}}}
	return g.MustCommit(db)
}

// DefaultGenesisBlock returns the HappyUC main net genesis block.
func DefaultGenesisBlock() *Genesis {
	return &Genesis{
		Config:     params.MainnetChainConfig,
		Nonce:      66,
		ExtraData:  hexutil.MustDecode("0x11bbe8db4e347b4e8c937c1c8370e4b5ed33adb3db69cbdb7a38e1e50b1b82fa"),
		GasLimit:   3141592,
<<<<<<< HEAD
		Difficulty: big.NewInt(1048576),
=======
		Difficulty: big.NewInt(8388608),
>>>>>>> aa9347b0
		Alloc:      decodePrealloc(mainnetAllocData),
	}
}

// DefaultTestnetGenesisBlock returns the Ropsten network genesis block.
func DefaultTestnetGenesisBlock() *Genesis {
	return &Genesis{
		Config:     params.TestnetChainConfig,
		Nonce:      66,
		ExtraData:  hexutil.MustDecode(""),
		GasLimit:   16777216,
		Difficulty: big.NewInt(131072),
		Alloc:      decodePrealloc(testnetAllocData),
	}
}

// DefaultRinkebyGenesisBlock returns the Rinkeby network genesis block.
func DefaultRinkebyGenesisBlock() *Genesis {
	return &Genesis{
		Config:     params.RinkebyChainConfig,
		Timestamp:  1492009146,
		ExtraData:  hexutil.MustDecode("0x52657370656374206d7920617574686f7269746168207e452e436172746d616e42eb768f2244c8811c63729a21a3569731535f067ffc57839b00206d1ad20c69a1981b489f772031b279182d99e65703f0076e4812653aab85fca0f00000000000000000000000000000000000000000000000000000000000000000000000000000000000000000000000000000000000000000000000000000000000"),
		GasLimit:   4700000,
		Difficulty: big.NewInt(1),
		Alloc:      decodePrealloc(rinkebyAllocData),
	}
}

// DeveloperGenesisBlock returns the 'ghuc --dev' genesis block. Note, this must
// be seeded with the
func DeveloperGenesisBlock(period uint64, faucet common.Address) *Genesis {
	// Override the default period to the user requested one
	config := *params.AllCliqueProtocolChanges
	config.Clique.Period = period

	// Assemble and return the genesis with the precompiles and faucet pre-funded
	return &Genesis{
		Config:     &config,
		ExtraData:  append(append(make([]byte, 32), faucet[:]...), make([]byte, 65)...),
		GasLimit:   6283185,
		Difficulty: big.NewInt(1),
		Alloc: map[common.Address]GenesisAccount{
			common.BytesToAddress([]byte{1}): {Balance: big.NewInt(1)}, // ECRecover
			common.BytesToAddress([]byte{2}): {Balance: big.NewInt(1)}, // SHA256
			common.BytesToAddress([]byte{3}): {Balance: big.NewInt(1)}, // RIPEMD
			common.BytesToAddress([]byte{4}): {Balance: big.NewInt(1)}, // Identity
			common.BytesToAddress([]byte{5}): {Balance: big.NewInt(1)}, // ModExp
			common.BytesToAddress([]byte{6}): {Balance: big.NewInt(1)}, // ECAdd
			common.BytesToAddress([]byte{7}): {Balance: big.NewInt(1)}, // ECScalarMul
			common.BytesToAddress([]byte{8}): {Balance: big.NewInt(1)}, // ECPairing
			faucet:                           {Balance: new(big.Int).Sub(new(big.Int).Lsh(big.NewInt(1), 256), big.NewInt(9))},
		},
	}
}

func decodePrealloc(data string) GenesisAlloc {
	var p []struct{ Addr, Balance *big.Int }
	if err := rlp.NewStream(strings.NewReader(data), 0).Decode(&p); err != nil {
		panic(err)
	}
	ga := make(GenesisAlloc, len(p))
	for _, account := range p {
		ga[common.BigToAddress(account.Addr)] = GenesisAccount{Balance: account.Balance}
	}
	return ga
}<|MERGE_RESOLUTION|>--- conflicted
+++ resolved
@@ -315,11 +315,7 @@
 		Nonce:      66,
 		ExtraData:  hexutil.MustDecode("0x11bbe8db4e347b4e8c937c1c8370e4b5ed33adb3db69cbdb7a38e1e50b1b82fa"),
 		GasLimit:   3141592,
-<<<<<<< HEAD
-		Difficulty: big.NewInt(1048576),
-=======
 		Difficulty: big.NewInt(8388608),
->>>>>>> aa9347b0
 		Alloc:      decodePrealloc(mainnetAllocData),
 	}
 }
