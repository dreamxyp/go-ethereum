--- conflicted
+++ resolved
@@ -59,11 +59,7 @@
 
 func New(huc Backend, config *params.ChainConfig, mux *event.TypeMux, engine consensus.Engine) *Miner {
 	miner := &Miner{
-<<<<<<< HEAD
-		eth:      huc,
-=======
 		huc:      huc,
->>>>>>> dfe11206
 		mux:      mux,
 		engine:   engine,
 		worker:   newWorker(config, engine, common.Address{}, huc, mux),
