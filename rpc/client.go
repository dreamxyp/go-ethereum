// Copyright 2016 The happyuc-go Authors
// This file is part of the happyuc-go library.
//
// The happyuc-go library is free software: you can redistribute it and/or modify
// it under the terms of the GNU Lesser General Public License as published by
// the Free Software Foundation, either version 3 of the License, or
// (at your option) any later version.
//
// The happyuc-go library is distributed in the hope that it will be useful,
// but WITHOUT ANY WARRANTY; without even the implied warranty of
// MERCHANTABILITY or FITNESS FOR A PARTICULAR PURPOSE. See the
// GNU Lesser General Public License for more details.
//
// You should have received a copy of the GNU Lesser General Public License
// along with the happyuc-go library. If not, see <http://www.gnu.org/licenses/>.

package rpc

import (
	"bytes"
	"container/list"
	"context"
	"encoding/json"
	"errors"
	"fmt"
	"net"
	"net/url"
	"reflect"
	"strconv"
	"strings"
	"sync"
	"sync/atomic"
	"time"

	"github.com/happyuc-project/happyuc-go/log"
)

var (
	ErrClientQuit                = errors.New("client is closed")
	ErrNoResult                  = errors.New("no result in JSON-RPC response")
	ErrSubscriptionQueueOverflow = errors.New("subscription queue overflow")
)

const (
	// Timeouts
	tcpKeepAliveInterval = 30 * time.Second
	defaultDialTimeout   = 10 * time.Second // used when dialing if the context has no deadline
	defaultWriteTimeout  = 10 * time.Second // used for calls if the context has no deadline
	subscribeTimeout     = 5 * time.Second  // overall timeout huc_subscribe, rpc_modules calls
)

const (
	// Subscriptions are removed when the subscriber cannot keep up.
	//
	// This can be worked around by supplying a channel with sufficiently sized buffer,
	// but this can be inconvenient and hard to explain in the docs. Another issue with
	// buffered channels is that the buffer is static even though it might not be needed
	// most of the time.
	//
	// The approach taken here is to maintain a per-subscription linked list buffer
	// shrinks on demand. If the buffer reaches the size below, the subscription is
	// dropped.
	maxClientSubscriptionBuffer = 8000
)

// BatchElem is an element in a batch request.
type BatchElem struct {
	Method string
	Args   []interface{}
	// The result is unmarshaled into this field. Result must be set to a
	// non-nil pointer value of the desired type, otherwise the response will be
	// discarded.
	Result interface{}
	// Error is set if the server returns an error for this request, or if
	// unmarshaling into Result fails. It is not set for I/O errors.
	Error error
}

// A value of this type can a JSON-RPC request, notification, successful response or
// error response. Which one it is depends on the fields.
type jsonrpcMessage struct {
	Version string          `json:"jsonrpc"`
	ID      json.RawMessage `json:"id,omitempty"`
	Method  string          `json:"method,omitempty"`
	Params  json.RawMessage `json:"params,omitempty"`
	Error   *jsonError      `json:"error,omitempty"`
	Result  json.RawMessage `json:"result,omitempty"`
}

func (msg *jsonrpcMessage) isNotification() bool {
	return msg.ID == nil && msg.Method != ""
}

func (msg *jsonrpcMessage) isResponse() bool {
	return msg.hasValidID() && msg.Method == "" && len(msg.Params) == 0
}

func (msg *jsonrpcMessage) hasValidID() bool {
	return len(msg.ID) > 0 && msg.ID[0] != '{' && msg.ID[0] != '['
}

func (msg *jsonrpcMessage) String() string {
	b, _ := json.Marshal(msg)
	return string(b)
}

// Client represents a connection to an RPC server.
type Client struct {
	idCounter   uint32
	connectFunc func(ctx context.Context) (net.Conn, error)
	isHTTP      bool

	// writeConn is only safe to access outside dispatch, with the
	// write lock held. The write lock is taken by sending on
	// requestOp and released by sending on sendDone.
	writeConn net.Conn

	// for dispatch
	close       chan struct{}
	didQuit     chan struct{}                  // closed when client quits
	reconnected chan net.Conn                  // where write/reconnect sends the new connection
	readErr     chan error                     // errors from read
	readResp    chan []*jsonrpcMessage         // valid messages from read
	requestOp   chan *requestOp                // for registering response IDs
	sendDone    chan error                     // signals write completion, releases write lock
	respWait    map[string]*requestOp          // active requests
	subs        map[string]*ClientSubscription // active subscriptions
}

type requestOp struct {
	ids  []json.RawMessage
	err  error
	resp chan *jsonrpcMessage // receives up to len(ids) responses
	sub  *ClientSubscription  // only set for HucSubscribe requests
}

func (op *requestOp) wait(ctx context.Context) (*jsonrpcMessage, error) {
	select {
	case <-ctx.Done():
		return nil, ctx.Err()
	case resp := <-op.resp:
		return resp, op.err
	}
}

// Dial creates a new client for the given URL.
//
// The currently supported URL schemes are "http", "https", "ws" and "wss". If rawurl is a
// file name with no URL scheme, a local socket connection is established using UNIX
// domain sockets on supported platforms and named pipes on Windows. If you want to
// configure transport options, use DialHTTP, DialWebsocket or DialIPC instead.
//
// For websocket connections, the origin is set to the local host name.
//
// The client reconnects automatically if the connection is lost.
func Dial(rawurl string) (*Client, error) {
	return DialContext(context.Background(), rawurl)
}

// DialContext creates a new RPC client, just like Dial.
//
// The context is used to cancel or time out the initial connection establishment. It does
// not affect subsequent interactions with the client.
func DialContext(ctx context.Context, rawurl string) (*Client, error) {
	u, err := url.Parse(rawurl)
	if err != nil {
		return nil, err
	}
	switch u.Scheme {
	case "http", "https":
		return DialHTTP(rawurl)
	case "ws", "wss":
		return DialWebsocket(ctx, rawurl, "")
	case "":
		return DialIPC(ctx, rawurl)
	default:
		return nil, fmt.Errorf("no known transport for URL scheme %q", u.Scheme)
	}
}

func newClient(initctx context.Context, connectFunc func(context.Context) (net.Conn, error)) (*Client, error) {
	conn, err := connectFunc(initctx)
	if err != nil {
		return nil, err
	}
	_, isHTTP := conn.(*httpConn)

	c := &Client{
		writeConn:   conn,
		isHTTP:      isHTTP,
		connectFunc: connectFunc,
		close:       make(chan struct{}),
		didQuit:     make(chan struct{}),
		reconnected: make(chan net.Conn),
		readErr:     make(chan error),
		readResp:    make(chan []*jsonrpcMessage),
		requestOp:   make(chan *requestOp),
		sendDone:    make(chan error, 1),
		respWait:    make(map[string]*requestOp),
		subs:        make(map[string]*ClientSubscription),
	}
	if !isHTTP {
		go c.dispatch(conn)
	}
	return c, nil
}

func (c *Client) nextID() json.RawMessage {
	id := atomic.AddUint32(&c.idCounter, 1)
	return []byte(strconv.FormatUint(uint64(id), 10))
}

// SupportedModules calls the rpc_modules method, retrieving the list of
// APIs that are available on the server.
func (c *Client) SupportedModules() (map[string]string, error) {
	var result map[string]string
	ctx, cancel := context.WithTimeout(context.Background(), subscribeTimeout)
	defer cancel()
	err := c.CallContext(ctx, &result, "rpc_modules")
	return result, err
}

// Close closes the client, aborting any in-flight requests.
func (c *Client) Close() {
	if c.isHTTP {
		return
	}
	select {
	case c.close <- struct{}{}:
		<-c.didQuit
	case <-c.didQuit:
	}
}

// Call performs a JSON-RPC call with the given arguments and unmarshals into
// result if no error occurred.
//
// The result must be a pointer so that package json can unmarshal into it. You
// can also pass nil, in which case the result is ignored.
func (c *Client) Call(result interface{}, method string, args ...interface{}) error {
	ctx := context.Background()
	return c.CallContext(ctx, result, method, args...)
}

// CallContext performs a JSON-RPC call with the given arguments. If the context is
// canceled before the call has successfully returned, CallContext returns immediately.
//
// The result must be a pointer so that package json can unmarshal into it. You
// can also pass nil, in which case the result is ignored.
func (c *Client) CallContext(ctx context.Context, result interface{}, method string, args ...interface{}) error {
	msg, err := c.newMessage(method, args...)
	if err != nil {
		return err
	}
	op := &requestOp{ids: []json.RawMessage{msg.ID}, resp: make(chan *jsonrpcMessage, 1)}

	if c.isHTTP {
		err = c.sendHTTP(ctx, op, msg)
	} else {
		err = c.send(ctx, op, msg)
	}
	if err != nil {
		return err
	}

	// dispatch has accepted the request and will close the channel it when it quits.
	switch resp, err := op.wait(ctx); {
	case err != nil:
		return err
	case resp.Error != nil:
		return resp.Error
	case len(resp.Result) == 0:
		return ErrNoResult
	default:
		return json.Unmarshal(resp.Result, &result)
	}
}

// BatchCall sends all given requests as a single batch and waits for the server
// to return a response for all of them.
//
// In contrast to Call, BatchCall only returns I/O errors. Any error specific to
// a request is reported through the Error field of the corresponding BatchElem.
//
// Note that batch calls may not be executed atomically on the server side.
func (c *Client) BatchCall(b []BatchElem) error {
	ctx := context.Background()
	return c.BatchCallContext(ctx, b)
}

// BatchCall sends all given requests as a single batch and waits for the server
// to return a response for all of them. The wait duration is bounded by the
// context's deadline.
//
// In contrast to CallContext, BatchCallContext only returns errors that have occurred
// while sending the request. Any error specific to a request is reported through the
// Error field of the corresponding BatchElem.
//
// Note that batch calls may not be executed atomically on the server side.
func (c *Client) BatchCallContext(ctx context.Context, b []BatchElem) error {
	msgs := make([]*jsonrpcMessage, len(b))
	op := &requestOp{
		ids:  make([]json.RawMessage, len(b)),
		resp: make(chan *jsonrpcMessage, len(b)),
	}
	for i, elem := range b {
		msg, err := c.newMessage(elem.Method, elem.Args...)
		if err != nil {
			return err
		}
		msgs[i] = msg
		op.ids[i] = msg.ID
	}

	var err error
	if c.isHTTP {
		err = c.sendBatchHTTP(ctx, op, msgs)
	} else {
		err = c.send(ctx, op, msgs)
	}

	// Wait for all responses to come back.
	for n := 0; n < len(b) && err == nil; n++ {
		var resp *jsonrpcMessage
		resp, err = op.wait(ctx)
		if err != nil {
			break
		}
		// Find the element corresponding to this response.
		// The element is guaranteed to be present because dispatch
		// only sends valid IDs to our channel.
		var elem *BatchElem
		for i := range msgs {
			if bytes.Equal(msgs[i].ID, resp.ID) {
				elem = &b[i]
				break
			}
		}
		if resp.Error != nil {
			elem.Error = resp.Error
			continue
		}
		if len(resp.Result) == 0 {
			elem.Error = ErrNoResult
			continue
		}
		elem.Error = json.Unmarshal(resp.Result, elem.Result)
	}
	return err
}

<<<<<<< HEAD
// HucSubscribe registers a subscripion under the "eth" namespace.
func (c *Client) HucSubscribe(ctx context.Context, channel interface{}, args ...interface{}) (*ClientSubscription, error) {
	return c.Subscribe(ctx, "eth", channel, args...)
=======
// EthSubscribe registers a subscripion under the "huc" namespace.
func (c *Client) EthSubscribe(ctx context.Context, channel interface{}, args ...interface{}) (*ClientSubscription, error) {
	return c.Subscribe(ctx, "huc", channel, args...)
>>>>>>> dfe11206
}

// ShhSubscribe registers a subscripion under the "shh" namespace.
func (c *Client) ShhSubscribe(ctx context.Context, channel interface{}, args ...interface{}) (*ClientSubscription, error) {
	return c.Subscribe(ctx, "shh", channel, args...)
}

// Subscribe calls the "<namespace>_subscribe" method with the given arguments,
// registering a subscription. Server notifications for the subscription are
// sent to the given channel. The element type of the channel must match the
// expected type of content returned by the subscription.
//
// The context argument cancels the RPC request that sets up the subscription but has no
// effect on the subscription after Subscribe has returned.
//
// Slow subscribers will be dropped eventually. Client buffers up to 8000 notifications
// before considering the subscriber dead. The subscription Err channel will receive
// ErrSubscriptionQueueOverflow. Use a sufficiently large buffer on the channel or ensure
// that the channel usually has at least one reader to prevent this issue.
func (c *Client) Subscribe(ctx context.Context, namespace string, channel interface{}, args ...interface{}) (*ClientSubscription, error) {
	// Check type of channel first.
	chanVal := reflect.ValueOf(channel)
	if chanVal.Kind() != reflect.Chan || chanVal.Type().ChanDir()&reflect.SendDir == 0 {
		panic("first argument to Subscribe must be a writable channel")
	}
	if chanVal.IsNil() {
		panic("channel given to Subscribe must not be nil")
	}
	if c.isHTTP {
		return nil, ErrNotificationsUnsupported
	}

	msg, err := c.newMessage(namespace+subscribeMethodSuffix, args...)
	if err != nil {
		return nil, err
	}
	op := &requestOp{
		ids:  []json.RawMessage{msg.ID},
		resp: make(chan *jsonrpcMessage),
		sub:  newClientSubscription(c, namespace, chanVal),
	}

	// Send the subscription request.
	// The arrival and validity of the response is signaled on sub.quit.
	if err := c.send(ctx, op, msg); err != nil {
		return nil, err
	}
	if _, err := op.wait(ctx); err != nil {
		return nil, err
	}
	return op.sub, nil
}

func (c *Client) newMessage(method string, paramsIn ...interface{}) (*jsonrpcMessage, error) {
	params, err := json.Marshal(paramsIn)
	if err != nil {
		return nil, err
	}
	return &jsonrpcMessage{Version: "2.0", ID: c.nextID(), Method: method, Params: params}, nil
}

// send registers op with the dispatch loop, then sends msg on the connection.
// if sending fails, op is deregistered.
func (c *Client) send(ctx context.Context, op *requestOp, msg interface{}) error {
	select {
	case c.requestOp <- op:
		log.Trace("", "msg", log.Lazy{Fn: func() string {
			return fmt.Sprint("sending ", msg)
		}})
		err := c.write(ctx, msg)
		c.sendDone <- err
		return err
	case <-ctx.Done():
		// This can happen if the client is overloaded or unable to keep up with
		// subscription notifications.
		return ctx.Err()
	case <-c.didQuit:
		return ErrClientQuit
	}
}

func (c *Client) write(ctx context.Context, msg interface{}) error {
	deadline, ok := ctx.Deadline()
	if !ok {
		deadline = time.Now().Add(defaultWriteTimeout)
	}
	// The previous write failed. Try to establish a new connection.
	if c.writeConn == nil {
		if err := c.reconnect(ctx); err != nil {
			return err
		}
	}
	c.writeConn.SetWriteDeadline(deadline)
	err := json.NewEncoder(c.writeConn).Encode(msg)
	if err != nil {
		c.writeConn = nil
	}
	return err
}

func (c *Client) reconnect(ctx context.Context) error {
	newconn, err := c.connectFunc(ctx)
	if err != nil {
		log.Trace(fmt.Sprintf("reconnect failed: %v", err))
		return err
	}
	select {
	case c.reconnected <- newconn:
		c.writeConn = newconn
		return nil
	case <-c.didQuit:
		newconn.Close()
		return ErrClientQuit
	}
}

// dispatch is the main loop of the client.
// It sends read messages to waiting calls to Call and BatchCall
// and subscription notifications to registered subscriptions.
func (c *Client) dispatch(conn net.Conn) {
	// Spawn the initial read loop.
	go c.read(conn)

	var (
		lastOp        *requestOp    // tracks last send operation
		requestOpLock = c.requestOp // nil while the send lock is held
		reading       = true        // if true, a read loop is running
	)
	defer close(c.didQuit)
	defer func() {
		c.closeRequestOps(ErrClientQuit)
		conn.Close()
		if reading {
			// Empty read channels until read is dead.
			for {
				select {
				case <-c.readResp:
				case <-c.readErr:
					return
				}
			}
		}
	}()

	for {
		select {
		case <-c.close:
			return

		// Read path.
		case batch := <-c.readResp:
			for _, msg := range batch {
				switch {
				case msg.isNotification():
					log.Trace("", "msg", log.Lazy{Fn: func() string {
						return fmt.Sprint("<-readResp: notification ", msg)
					}})
					c.handleNotification(msg)
				case msg.isResponse():
					log.Trace("", "msg", log.Lazy{Fn: func() string {
						return fmt.Sprint("<-readResp: response ", msg)
					}})
					c.handleResponse(msg)
				default:
					log.Debug("", "msg", log.Lazy{Fn: func() string {
						return fmt.Sprint("<-readResp: dropping weird message", msg)
					}})
					// TODO: maybe close
				}
			}

		case err := <-c.readErr:
			log.Debug(fmt.Sprintf("<-readErr: %v", err))
			c.closeRequestOps(err)
			conn.Close()
			reading = false

		case newconn := <-c.reconnected:
			log.Debug(fmt.Sprintf("<-reconnected: (reading=%t) %v", reading, conn.RemoteAddr()))
			if reading {
				// Wait for the previous read loop to exit. This is a rare case.
				conn.Close()
				<-c.readErr
			}
			go c.read(newconn)
			reading = true
			conn = newconn

		// Send path.
		case op := <-requestOpLock:
			// Stop listening for further send ops until the current one is done.
			requestOpLock = nil
			lastOp = op
			for _, id := range op.ids {
				c.respWait[string(id)] = op
			}

		case err := <-c.sendDone:
			if err != nil {
				// Remove response handlers for the last send. We remove those here
				// because the error is already handled in Call or BatchCall. When the
				// read loop goes down, it will signal all other current operations.
				for _, id := range lastOp.ids {
					delete(c.respWait, string(id))
				}
			}
			// Listen for send ops again.
			requestOpLock = c.requestOp
			lastOp = nil
		}
	}
}

// closeRequestOps unblocks pending send ops and active subscriptions.
func (c *Client) closeRequestOps(err error) {
	didClose := make(map[*requestOp]bool)

	for id, op := range c.respWait {
		// Remove the op so that later calls will not close op.resp again.
		delete(c.respWait, id)

		if !didClose[op] {
			op.err = err
			close(op.resp)
			didClose[op] = true
		}
	}
	for id, sub := range c.subs {
		delete(c.subs, id)
		sub.quitWithError(err, false)
	}
}

func (c *Client) handleNotification(msg *jsonrpcMessage) {
	if !strings.HasSuffix(msg.Method, notificationMethodSuffix) {
		log.Debug(fmt.Sprint("dropping non-subscription message: ", msg))
		return
	}
	var subResult struct {
		ID     string          `json:"subscription"`
		Result json.RawMessage `json:"result"`
	}
	if err := json.Unmarshal(msg.Params, &subResult); err != nil {
		log.Debug(fmt.Sprint("dropping invalid subscription message: ", msg))
		return
	}
	if c.subs[subResult.ID] != nil {
		c.subs[subResult.ID].deliver(subResult.Result)
	}
}

func (c *Client) handleResponse(msg *jsonrpcMessage) {
	op := c.respWait[string(msg.ID)]
	if op == nil {
		log.Debug(fmt.Sprintf("unsolicited response %v", msg))
		return
	}
	delete(c.respWait, string(msg.ID))
	// For normal responses, just forward the reply to Call/BatchCall.
	if op.sub == nil {
		op.resp <- msg
		return
	}
	// For subscription responses, start the subscription if the server
	// indicates success. HucSubscribe gets unblocked in either case through
	// the op.resp channel.
	defer close(op.resp)
	if msg.Error != nil {
		op.err = msg.Error
		return
	}
	if op.err = json.Unmarshal(msg.Result, &op.sub.subid); op.err == nil {
		go op.sub.start()
		c.subs[op.sub.subid] = op.sub
	}
}

// Reading happens on a dedicated goroutine.

func (c *Client) read(conn net.Conn) error {
	var (
		buf json.RawMessage
		dec = json.NewDecoder(conn)
	)
	readMessage := func() (rs []*jsonrpcMessage, err error) {
		buf = buf[:0]
		if err = dec.Decode(&buf); err != nil {
			return nil, err
		}
		if isBatch(buf) {
			err = json.Unmarshal(buf, &rs)
		} else {
			rs = make([]*jsonrpcMessage, 1)
			err = json.Unmarshal(buf, &rs[0])
		}
		return rs, err
	}

	for {
		resp, err := readMessage()
		if err != nil {
			c.readErr <- err
			return err
		}
		c.readResp <- resp
	}
}

// Subscriptions.

// A ClientSubscription represents a subscription established through HucSubscribe.
type ClientSubscription struct {
	client    *Client
	etype     reflect.Type
	channel   reflect.Value
	namespace string
	subid     string
	in        chan json.RawMessage

	quitOnce sync.Once     // ensures quit is closed once
	quit     chan struct{} // quit is closed when the subscription exits
	errOnce  sync.Once     // ensures err is closed once
	err      chan error
}

func newClientSubscription(c *Client, namespace string, channel reflect.Value) *ClientSubscription {
	sub := &ClientSubscription{
		client:    c,
		namespace: namespace,
		etype:     channel.Type().Elem(),
		channel:   channel,
		quit:      make(chan struct{}),
		err:       make(chan error, 1),
		in:        make(chan json.RawMessage),
	}
	return sub
}

// Err returns the subscription error channel. The intended use of Err is to schedule
// resubscription when the client connection is closed unexpectedly.
//
// The error channel receives a value when the subscription has ended due
// to an error. The received error is nil if Close has been called
// on the underlying client and no other error has occurred.
//
// The error channel is closed when Unsubscribe is called on the subscription.
func (sub *ClientSubscription) Err() <-chan error {
	return sub.err
}

// Unsubscribe unsubscribes the notification and closes the error channel.
// It can safely be called more than once.
func (sub *ClientSubscription) Unsubscribe() {
	sub.quitWithError(nil, true)
	sub.errOnce.Do(func() { close(sub.err) })
}

func (sub *ClientSubscription) quitWithError(err error, unsubscribeServer bool) {
	sub.quitOnce.Do(func() {
		// The dispatch loop won't be able to execute the unsubscribe call
		// if it is blocked on deliver. Close sub.quit first because it
		// unblocks deliver.
		close(sub.quit)
		if unsubscribeServer {
			sub.requestUnsubscribe()
		}
		if err != nil {
			if err == ErrClientQuit {
				err = nil // Adhere to subscription semantics.
			}
			sub.err <- err
		}
	})
}

func (sub *ClientSubscription) deliver(result json.RawMessage) (ok bool) {
	select {
	case sub.in <- result:
		return true
	case <-sub.quit:
		return false
	}
}

func (sub *ClientSubscription) start() {
	sub.quitWithError(sub.forward())
}

func (sub *ClientSubscription) forward() (err error, unsubscribeServer bool) {
	cases := []reflect.SelectCase{
		{Dir: reflect.SelectRecv, Chan: reflect.ValueOf(sub.quit)},
		{Dir: reflect.SelectRecv, Chan: reflect.ValueOf(sub.in)},
		{Dir: reflect.SelectSend, Chan: sub.channel},
	}
	buffer := list.New()
	defer buffer.Init()
	for {
		var chosen int
		var recv reflect.Value
		if buffer.Len() == 0 {
			// Idle, omit send case.
			chosen, recv, _ = reflect.Select(cases[:2])
		} else {
			// Non-empty buffer, send the first queued item.
			cases[2].Send = reflect.ValueOf(buffer.Front().Value)
			chosen, recv, _ = reflect.Select(cases)
		}

		switch chosen {
		case 0: // <-sub.quit
			return nil, false
		case 1: // <-sub.in
			val, err := sub.unmarshal(recv.Interface().(json.RawMessage))
			if err != nil {
				return err, true
			}
			if buffer.Len() == maxClientSubscriptionBuffer {
				return ErrSubscriptionQueueOverflow, true
			}
			buffer.PushBack(val)
		case 2: // sub.channel<-
			cases[2].Send = reflect.Value{} // Don't hold onto the value.
			buffer.Remove(buffer.Front())
		}
	}
}

func (sub *ClientSubscription) unmarshal(result json.RawMessage) (interface{}, error) {
	val := reflect.New(sub.etype)
	err := json.Unmarshal(result, val.Interface())
	return val.Elem().Interface(), err
}

func (sub *ClientSubscription) requestUnsubscribe() error {
	var result interface{}
	return sub.client.Call(&result, sub.namespace+unsubscribeMethodSuffix, sub.subid)
}<|MERGE_RESOLUTION|>--- conflicted
+++ resolved
@@ -349,15 +349,9 @@
 	return err
 }
 
-<<<<<<< HEAD
-// HucSubscribe registers a subscripion under the "eth" namespace.
-func (c *Client) HucSubscribe(ctx context.Context, channel interface{}, args ...interface{}) (*ClientSubscription, error) {
-	return c.Subscribe(ctx, "eth", channel, args...)
-=======
-// EthSubscribe registers a subscripion under the "huc" namespace.
+// Hucscribe registers a subscripion under the "huc" namespace.
 func (c *Client) EthSubscribe(ctx context.Context, channel interface{}, args ...interface{}) (*ClientSubscription, error) {
 	return c.Subscribe(ctx, "huc", channel, args...)
->>>>>>> dfe11206
 }
 
 // ShhSubscribe registers a subscripion under the "shh" namespace.
